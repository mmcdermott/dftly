"""Polars execution engine for dftly."""

from __future__ import annotations

from typing import Any, Dict, Mapping
import string
from datetime import datetime

try:
    import polars as pl
except ModuleNotFoundError as exc:  # pragma: no cover - import guard
    raise ModuleNotFoundError(
        "Polars is required for the dftly.polars module. Install with 'dftly[polars]'"
    ) from exc

from .nodes import Column, Expression, Literal


_TYPE_MAP: dict[str, Any] = {
    "int": int,
    "integer": int,
    "float": float,
    "double": float,
    "bool": bool,
    "boolean": bool,
    "str": str,
    "string": str,
    "date": pl.Date,
    "datetime": pl.Datetime,
    "duration": pl.Duration,
}


def to_polars(node: Any) -> pl.Expr:
    """Convert a dftly node to a polars expression."""
    if isinstance(node, Literal):
        return pl.lit(node.value)
    if isinstance(node, Column):
        return pl.col(node.name)
    if isinstance(node, Expression):
        return _expr_to_polars(node)
    raise TypeError(f"Unsupported node type: {type(node).__name__}")


def map_to_polars(mapping: Mapping[str, Any]) -> Dict[str, pl.Expr]:
    """Convert a mapping of dftly nodes to polars expressions."""
    return {k: to_polars(v) for k, v in mapping.items()}


def _expr_to_polars(expr: Expression) -> pl.Expr:
    typ = expr.type.upper()
    args = expr.arguments

    if typ == "ADD":
        expr = to_polars(args[0])
        for arg in args[1:]:
            expr = expr + to_polars(arg)
        return expr
    if typ == "SUBTRACT":
        left, right = args
        return to_polars(left) - to_polars(right)
    if typ == "COALESCE":
        return pl.coalesce([to_polars(arg) for arg in args])
    if typ == "AND":
        expr = to_polars(args[0])
        for arg in args[1:]:
            expr = expr & to_polars(arg)
        return expr
    if typ == "OR":
        expr = to_polars(args[0])
        for arg in args[1:]:
            expr = expr | to_polars(arg)
        return expr
    if typ == "NOT":
        (arg,) = args
        return ~to_polars(arg)
    if typ == "TYPE_CAST":
        inp = to_polars(args["input"])
        out_type = args["output_type"].value
        dtype = _TYPE_MAP.get(out_type.lower(), out_type)
        return inp.cast(dtype)
    if typ == "CONDITIONAL":
        return (
            pl.when(to_polars(args["if"]))
            .then(to_polars(args["then"]))
            .otherwise(to_polars(args["else"]))
        )
    if typ == "RESOLVE_TIMESTAMP":
        return _resolve_timestamp(args)
    if typ == "STRING_INTERPOLATE":
        pattern = args["pattern"]
        if isinstance(pattern, Literal):
            pattern = pattern.value
        inputs = args.get("inputs", {})
        if isinstance(inputs, Mapping):
            order = []
            fmt_parts = []
            for literal, field, _, _ in string.Formatter().parse(pattern):
                fmt_parts.append(literal)
                if field is not None:
                    fmt_parts.append("{}")
                    order.append(field)
            pattern = "".join(fmt_parts)
            exprs = [to_polars(inputs[field]) for field in order]
        else:
            exprs = []
        return pl.format(pattern, *exprs)
    if typ == "VALUE_IN_LITERAL_SET":
        value = to_polars(args["value"])
        set_arg = args["set"]
        if isinstance(set_arg, Expression) and set_arg.type == "COALESCE":
            items = set_arg.arguments
        else:
            items = set_arg
        set_vals = [v.value if isinstance(v, Literal) else None for v in items]
        return value.is_in(set_vals)
    if typ == "VALUE_IN_RANGE":
        value = to_polars(args["value"])
        expr = pl.lit(True)
        if "min" in args:
            min_expr = to_polars(args["min"])
            incl = args.get("min_inclusive", Literal(True)).value
            expr = expr & (value >= min_expr if incl else value > min_expr)
        if "max" in args:
            max_expr = to_polars(args["max"])
            incl = args.get("max_inclusive", Literal(True)).value
            expr = expr & (value <= max_expr if incl else value < max_expr)
        return expr
    if typ == "HASH_TO_INT":
        if isinstance(args, Mapping):
            inp = args.get("input")
            alg = args.get("algorithm")
        else:
            inp = args[0]
            alg = args[1] if len(args) > 1 else None
        expr_inp = to_polars(inp)
        if isinstance(alg, Literal):
            alg_val = alg.value
        elif alg is None:
            alg_val = None
        else:
            alg_val = alg
        if alg_val is None:
            return expr_inp.hash()
        import hashlib

        def _hash_func(val: Any, algorithm: str = str(alg_val)) -> int | None:
            if val is None:
                return None
            h = hashlib.new(algorithm)
            h.update(str(val).encode())
            return int.from_bytes(h.digest()[:8], "big", signed=False)

        return expr_inp.map_elements(_hash_func, return_dtype=pl.UInt64)
    if typ == "REGEX":
        pattern_node = args["regex"]
        if isinstance(pattern_node, Literal):
            pattern = pattern_node.value
        else:
            pattern = pattern_node
        inp = to_polars(args["input"])
        action = args.get("action")
        if isinstance(action, Literal):
            action = action.value
        if action == "EXTRACT":
            group = args.get("group", Literal(1))
            if isinstance(group, Literal):
                group_idx = group.value
            else:
                group_idx = group
            return inp.str.extract(pattern, group_idx)
        if action == "MATCH":
            return inp.str.contains(pattern)
        if action == "NOT_MATCH":
            return ~inp.str.contains(pattern)
        raise ValueError("Invalid REGEX action")
    if typ == "PARSE_WITH_FORMAT_STRING":
        inp = to_polars(args["input"])
        fmt = args.get("format")
        if isinstance(fmt, Literal):
            fmt = fmt.value
        out_type = args.get("output_type")
        if isinstance(out_type, Literal):
            out_type = out_type.value
        dtype = _TYPE_MAP.get(str(out_type).lower(), out_type)

        if dtype == pl.Duration:
            base = datetime(1900, 1, 1)

            if fmt:

                def parse_func(val: str | None) -> object:
                    if val is None:
                        return None
                    try:
                        dt = datetime.strptime(val, fmt)
                    except Exception:
                        return None
                    return dt - base

                return inp.map_elements(parse_func, return_dtype=pl.Duration)

            return inp.str.strptime(pl.Time).cast(pl.Duration)

        if dtype in {int, float}:
            cleaned = inp.str.replace_all(r"[^0-9.+-]", "")
            if dtype is int:
                return cleaned.str.to_integer()
<<<<<<< HEAD
            # Cast directly to float after removing non-numeric characters.
            return cleaned.cast(float)
=======
            return cleaned.str.to_decimal(scale=2).cast(float)
>>>>>>> acaf31c7

        return inp.str.strptime(dtype, fmt)

    raise ValueError(f"Unsupported expression type: {expr.type}")


def _resolve_timestamp(args: Mapping[str, Any]) -> pl.Expr:
    date = args["date"]
    time = args["time"]

    if isinstance(date, Mapping):
        year = to_polars(date["year"])
        month = to_polars(date["month"])
        day = to_polars(date["day"])
    else:
        date_expr = to_polars(date)
        year = date_expr.dt.year()
        month = date_expr.dt.month()
        day = date_expr.dt.day()

    hour = to_polars(time["hour"])
    minute = to_polars(time["minute"])
    second = to_polars(time["second"])

    return pl.datetime(year, month, day, hour, minute, second)


__all__ = ["to_polars", "map_to_polars"]<|MERGE_RESOLUTION|>--- conflicted
+++ resolved
@@ -206,12 +206,7 @@
             cleaned = inp.str.replace_all(r"[^0-9.+-]", "")
             if dtype is int:
                 return cleaned.str.to_integer()
-<<<<<<< HEAD
-            # Cast directly to float after removing non-numeric characters.
-            return cleaned.cast(float)
-=======
             return cleaned.str.to_decimal(scale=2).cast(float)
->>>>>>> acaf31c7
 
         return inp.str.strptime(dtype, fmt)
 
